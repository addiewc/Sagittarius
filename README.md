# Sagittarius
Gene expression time-series extrapolation for heterogeneous data

## Introduction
Sagittarius is a model for temporal gene expression extrapolation simulate unmeasured gene expression data from unaligned, heterogeneous time series data. This is a python repository to simulate transcriptomic profiles at time points outside of the range of time points available in the measured data.

## Repository structure

```
| Sagittarius/
|
| --- figures/: jupyter notebooks to recreate the figures in the paper.
|
| --- models/: Sagittarius model file and wrapper to facilitate easy interaction.
|
| --- EvoDevo/: experimental code for the Evo-Devo dataset, including:
|       | --- simulate_new_EvoDevo_measurements.ipynb: notebook to simulate a new EvoDevo dataset at unmeasured
|                                                      time points for all species and organ combinations.
|       | --- dataset/: files for the EvoDevo dataset.
|
| --- LINCS/: experimental code for the LINCS dataset, including:
|       | --- simulate_new_LINCS_measurements.ipynb: notebook to simulate a new LINCS dataset at unmeasured dose
|                                                    and time for all combinations of compounds and cell lines.
|
| --- TCGA/: experimental code for the TCGA dataset, including:
|       | --- simulate_new_TCGA_measurements.ipynb: notebook to simulate new TCGA mutation dataset at unobserved
|                                                   survival times for all cancer types.
```


## Installation Tutorial

### System Requirements
<<<<<<< HEAD
Sagittarius is implemented using Python 3.9 on LINUX. Sagittairus expects torch==1.9.1+cu11.1, numpy, pandas, sklearn, matplotlib, seaborn, lifelines, statsmodels, and so on. For best performance, Sagittarius can be run on a GPU. However, all experiments can also be run on a CPU by not setting the `--gpu` flag. Please do not hesitate to open an issue for any installation problems or other concerns.
=======
Sagittarius is implemented using Python 3.9 on LINUX. Sagittairus expects torch==1.9.1+cu11.1, numpy==1.21.2, pandas==1.3.3, scikit-learn=0.24.2, matplotlib==3.4.3, seaborn==0.11.2, umap-learn=0.5.1, anndata=0.8.0, statsmodels==0.13.0, tqdm==4.62.3, and so on. For best performance, Sagittarius can be run on a GPU. However, all experiments can also be run on a CPU by not setting the `--gpu` flag. Typical installation requires approximately 5 minutes.
>>>>>>> fc08fdfa

## How to use our code
To begin, update the settings in `config.py` to reflect your environment. The EvoDevo dataset files are also included in the repository, so EvoDevo experiments can be run as a self-contained example of the model (see 2, 3).

1. To reproduce figures from the paper, open the respective `figures/reproduce_figure_X.ipynb` or `figures/reproduce_supplementary_figure_Y.ipynb` notebook and run.
2. To run the EvoDevo extrapolation to late timepoint task, run `source run_main_evoDevo_cpu.sh` to retrain Sagittarius on cpu. Alternatively, use `python EvoDevo/Sagittarius_EvoDevo_extrapolation_experiment.py`. This will output (to std out by default) the sequence-level extrapolation performance summary for all time series in the EvoDevo dataset. To view all possible commandline arguments, add the `--help` flag. To set gpu, use `--gpu <gpu number>`. To load the paper's pretrained model, use `--reload --model-file EvoDevo/trained_models/Sagittarius_extrapolation_model.pth --preload-gene-mask EvoDevo/trained_models/Sagittarius_paper_genemask.txt`. To mimic the paper's results, use `--config EvoDevo/model_config_files/Sagittarius_config.json`. Running inference-only (with the --reload flag) on a standard laptop requires approximately 1 minute; training & inference requires approximately 1 hour. 
3. To simulate a new dataset from the fully-trained EvoDevo model, open the `EvoDevo/simulate_new_EvoDevo_measurements.ipynb` and run, replacing the time points to simulate as desired. A dataset made up of the default time points can also be found at: https://figshare.com/projects/Sagittarius/144771.
4. To run the LINCS extrapolation tasks, run `source run_main_LINCS_cpu.sh` to retrain all LINCS models on cpu. Alternatively, use `python LINCS/Sagittarius_LINCS_<taskname>_experiment.py`. To view all possible commandline arguments, add the `--help` flag. To set gpu, use `--gpu <gpu number>`. To load the paper's pretrained model, use `--reload --model-file LINCS/trained_models/Sagittarius_<taskname>_model.pth`. To mimic the paper's results, use `--config LINCS/model_config_files/Sagittarius_config.json`.
5. To simulate a new dataset from the fully-trained LINCS model, open the `LINCS/simulate_new_LINCS_measurements.ipynb` and run, replacing the dose and time points to simulate as desired.
6. To run the TCGA patient-by-patient extrapolation task, run `source run_main_TCGA_cpu.sh` to retrain all TCGA models on the cpu. Alternatively, use `python TCGA/Sagittarius_patient_by_patient_extrapolation.py`. To view all possible commandline arguments, add the `--help` flag. To set gpu, use `--gpu <gpu number>`. Set the cancer type of interest with `--cancer-type <SARC, THCA, etc>`. Determine the number of intersecting cancer types non-stationary genes with `--non-stationary-k <k>`. To reproduce the results from the paper, use `--non-stationary-k 4` with `--cancer-type SARC`, and `--non-stationary-k 2` with `--cancer-type THCA`.
7. To simulate a new dataset with early-stage cancer patients, open the `TCGA/simulate_new_TCGA_measurements.ipynb` and run, replacing the survival time points to simulate as desired. A dataset made up of the default survival time points to simulate can also be found at: https://figshare.com/projects/Sagittarius/144771.<|MERGE_RESOLUTION|>--- conflicted
+++ resolved
@@ -31,11 +31,8 @@
 ## Installation Tutorial
 
 ### System Requirements
-<<<<<<< HEAD
-Sagittarius is implemented using Python 3.9 on LINUX. Sagittairus expects torch==1.9.1+cu11.1, numpy, pandas, sklearn, matplotlib, seaborn, lifelines, statsmodels, and so on. For best performance, Sagittarius can be run on a GPU. However, all experiments can also be run on a CPU by not setting the `--gpu` flag. Please do not hesitate to open an issue for any installation problems or other concerns.
-=======
-Sagittarius is implemented using Python 3.9 on LINUX. Sagittairus expects torch==1.9.1+cu11.1, numpy==1.21.2, pandas==1.3.3, scikit-learn=0.24.2, matplotlib==3.4.3, seaborn==0.11.2, umap-learn=0.5.1, anndata=0.8.0, statsmodels==0.13.0, tqdm==4.62.3, and so on. For best performance, Sagittarius can be run on a GPU. However, all experiments can also be run on a CPU by not setting the `--gpu` flag. Typical installation requires approximately 5 minutes.
->>>>>>> fc08fdfa
+
+Sagittarius is implemented using Python 3.9 on LINUX. Sagittairus expects torch==1.9.1+cu11.1, numpy==1.21.2, pandas==1.3.3, scikit-learn=0.24.2, matplotlib==3.4.3, seaborn==0.11.2, umap-learn=0.5.1, anndata=0.8.0, statsmodels==0.13.0, tqdm==4.62.3, lifelines==0.26.5, and so on. For best performance, Sagittarius can be run on a GPU. However, all experiments can also be run on a CPU by not setting the `--gpu` flag. Typical installation requires approximately 5 minutes. Please do not hesitate to open an issue for any installation problems or other concerns.
 
 ## How to use our code
 To begin, update the settings in `config.py` to reflect your environment. The EvoDevo dataset files are also included in the repository, so EvoDevo experiments can be run as a self-contained example of the model (see 2, 3).
